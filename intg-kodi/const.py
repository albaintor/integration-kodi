"""Constants used for Kodi integration."""
from ucapi.media_player import Features, MediaType, Commands
from typing import TypedDict

KODI_MEDIA_TYPES = {
    "music": MediaType.MUSIC,
    "artist": MediaType.MUSIC,
    "album": MediaType.MUSIC,
    "song": MediaType.MUSIC,
    "video": MediaType.VIDEO,
    "set": MediaType.MUSIC,
    "musicvideo": MediaType.VIDEO,
    "movie": MediaType.MOVIE,
    "tvshow": MediaType.TVSHOW,
    "season": MediaType.TVSHOW,
    "episode": MediaType.TVSHOW,
    # Type 'channel' is used for radio or tv streams from pvr
    "channel": MediaType.TVSHOW,
    # Type 'audio' is used for audio media, that Kodi couldn't scroblle
    "audio": MediaType.MUSIC,
}

KODI_FEATURES = [
    Features.ON_OFF,
    #  Features.TOGGLE,
    Features.VOLUME,
    Features.VOLUME_UP_DOWN,
    Features.MUTE_TOGGLE,
    Features.MUTE,
    Features.UNMUTE,
    Features.PLAY_PAUSE,
    Features.STOP,
    Features.NEXT,
    Features.PREVIOUS,
    Features.FAST_FORWARD,
    Features.REWIND,
    Features.MEDIA_TITLE,
    Features.MEDIA_IMAGE_URL,
    Features.MEDIA_TYPE,
    Features.MEDIA_DURATION,
    Features.MEDIA_POSITION,
    Features.DPAD,
    Features.NUMPAD,
    Features.HOME,
    Features.MENU,
    Features.CONTEXT_MENU,
    Features.GUIDE,
    Features.INFO,
    Features.COLOR_BUTTONS,
    Features.CHANNEL_SWITCHER,
    # Features.SELECT_SOURCE,
    Features.AUDIO_TRACK,
    Features.SUBTITLE,
    Features.RECORD,
    Features.SEEK,
    # Features.SETTINGS
]

# Taken from https://kodi.wiki/view/JSON-RPC_API/v10#Input.Action
KODI_SIMPLE_COMMANDS = {
    "MENU_VIDEO": "showvideomenu",
    "MODE_FULLSCREEN": "togglefullscreen",
    "MODE_ZOOM_IN": "zoomin",
    "MODE_ZOOM_OUT": "zoomout",
    "MODE_INCREASE_PAR": "increasepar",
    "MODE_DECREASE_PAR": "decreasepar",
    "MODE_SHOW_SUBTITLES": "showsubtitles",
    "MODE_SUBTITLES_DELAY_MINUS": "subtitledelayminus",
    "MODE_SUBTITLES_DELAY_PLUS": "subtitledelayplus",
    "MODE_AUDIO_DELAY_MINUS": "audiodelayminus",
    "MODE_AUDIO_DELAY_PLUS": "audiodelayplus",
    "MODE_DELETE": "delete",
}

# Taken from https://kodi.wiki/view/JSON-RPC_API/v10#Input.Action
# (expand schema description),
# more info also on https://forum.kodi.tv/showthread.php?tid=349151 which explains the logic
KODI_ACTIONS_KEYMAP = {
    Commands.SUBTITLE: "nextsubtitle",
    Commands.AUDIO_TRACK: "audionextlanguage",
    Commands.FAST_FORWARD: "fastforward",
    Commands.REWIND: "rewind",
    Commands.FUNCTION_GREEN: "green",
    Commands.FUNCTION_BLUE: "blue",
    Commands.FUNCTION_RED: "red",
    Commands.FUNCTION_YELLOW: "yellow",
    Commands.MENU: "menu",
    Commands.INFO: "info"
}


class BUTTON_KEYMAP(TypedDict):
    button: str
    keymap: str | None


# Taken from https://kodi.wiki/view/List_of_keynames,
# For remote buttons see https://github.com/xbmc/xbmc/blob/master/system/keymaps/remote.xml
KODI_BUTTONS_KEYMAP: dict[str, BUTTON_KEYMAP] = {
    Commands.CHANNEL_UP: {"button": "pageplus", "keymap": "R1"},  # channelup or pageup
    Commands.CHANNEL_DOWN: {"button": "pageminus", "keymap": "R1"},  # channeldown or pagedown
    Commands.CURSOR_UP: {"button": "up", "keymap": "R1"},
    Commands.CURSOR_DOWN: {"button": "down", "keymap": "R1"},
    Commands.CURSOR_LEFT: {"button": "left", "keymap": "R1"},
    Commands.CURSOR_RIGHT: {"button": "right", "keymap": "R1"},
    Commands.CURSOR_ENTER: {"button": "enter"},
    Commands.BACK: {"button": "backspace"},
<<<<<<< HEAD
    # Send numbers through "R1" keymap so they can be used for character input (like on old phones)
    Commands.DIGIT_0: {"button": "zero", "keymap": "R1"},
    Commands.DIGIT_1: {"button": "one", "keymap": "R1"},
    Commands.DIGIT_2: {"button": "two", "keymap": "R1"},
    Commands.DIGIT_3: {"button": "three", "keymap": "R1"},
    Commands.DIGIT_4: {"button": "four", "keymap": "R1"},
    Commands.DIGIT_5: {"button": "five", "keymap": "R1"},
    Commands.DIGIT_6: {"button": "six", "keymap": "R1"},
    Commands.DIGIT_7: {"button": "seven", "keymap": "R1"},
    Commands.DIGIT_8: {"button": "eight", "keymap": "R1"},
    Commands.DIGIT_9: {"button": "nine", "keymap": "R1"},
=======
    Commands.DIGIT_0: {"button": "numpadzero"},
    Commands.DIGIT_1: {"button": "numpadone"},
    Commands.DIGIT_2: {"button": "numpadtwo"},
    Commands.DIGIT_3: {"button": "numpadthree"},
    Commands.DIGIT_4: {"button": "numpadfour"},
    Commands.DIGIT_5: {"button": "numpadfive"},
    Commands.DIGIT_6: {"button": "numpadsix"},
    Commands.DIGIT_7: {"button": "numpadseven"},
    Commands.DIGIT_8: {"button": "numpadeight"},
    Commands.DIGIT_9: {"button": "numpadnine"},
>>>>>>> b1100d69
    Commands.RECORD: {"button": "record", "keymap": "R1"},
    Commands.GUIDE: {"button": "guide", "keymap": "R1"},
}<|MERGE_RESOLUTION|>--- conflicted
+++ resolved
@@ -105,19 +105,6 @@
     Commands.CURSOR_RIGHT: {"button": "right", "keymap": "R1"},
     Commands.CURSOR_ENTER: {"button": "enter"},
     Commands.BACK: {"button": "backspace"},
-<<<<<<< HEAD
-    # Send numbers through "R1" keymap so they can be used for character input (like on old phones)
-    Commands.DIGIT_0: {"button": "zero", "keymap": "R1"},
-    Commands.DIGIT_1: {"button": "one", "keymap": "R1"},
-    Commands.DIGIT_2: {"button": "two", "keymap": "R1"},
-    Commands.DIGIT_3: {"button": "three", "keymap": "R1"},
-    Commands.DIGIT_4: {"button": "four", "keymap": "R1"},
-    Commands.DIGIT_5: {"button": "five", "keymap": "R1"},
-    Commands.DIGIT_6: {"button": "six", "keymap": "R1"},
-    Commands.DIGIT_7: {"button": "seven", "keymap": "R1"},
-    Commands.DIGIT_8: {"button": "eight", "keymap": "R1"},
-    Commands.DIGIT_9: {"button": "nine", "keymap": "R1"},
-=======
     Commands.DIGIT_0: {"button": "numpadzero"},
     Commands.DIGIT_1: {"button": "numpadone"},
     Commands.DIGIT_2: {"button": "numpadtwo"},
@@ -128,7 +115,6 @@
     Commands.DIGIT_7: {"button": "numpadseven"},
     Commands.DIGIT_8: {"button": "numpadeight"},
     Commands.DIGIT_9: {"button": "numpadnine"},
->>>>>>> b1100d69
     Commands.RECORD: {"button": "record", "keymap": "R1"},
     Commands.GUIDE: {"button": "guide", "keymap": "R1"},
 }